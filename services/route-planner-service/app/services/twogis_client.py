from __future__ import annotations

import hashlib
import json
import logging
from typing import Any, Dict, List, Optional, Sequence, Tuple

import httpx
import redis.asyncio as redis
from tenacity import retry, stop_after_attempt, wait_exponential, retry_if_exception_type

from app.core.config import settings

logger = logging.getLogger(__name__)


class TwoGISClient:

    ROUTING_URL = "https://routing.api.2gis.com/routing/7.0.0/global"
    DISTANCE_MATRIX_URL = "https://routing.api.2gis.com/get_dist_matrix"
    PUBLIC_TRANSPORT_URL = "https://routing.api.2gis.com/public/7.0.0/global"

    def __init__(self) -> None:
        self.api_key = settings.TWOGIS_API_KEY
        self.redis_client: Optional[redis.Redis] = None

        if not self.api_key:
            logger.warning("2GIS API key is not configured – routing requests will fail")

    async def connect_redis(self) -> None:
        if not self.redis_client:
            self.redis_client = await redis.from_url(settings.REDIS_URL)
            logger.info("2GIS client: connected to Redis cache")

    def _cache_key(self, prefix: str, params: Dict[str, Any]) -> str:
        payload = json.dumps(params, sort_keys=True, ensure_ascii=False)
        digest = hashlib.sha256(payload.encode("utf-8")).hexdigest()
        return f"2gis:{prefix}:{digest}"

    async def _get_cached(self, key: str) -> Optional[Any]:
        client = self.redis_client
        if not client:
            await self.connect_redis()
            client = self.redis_client
        if not client:
            return None

        cached = await client.get(key)
        if cached:
            return json.loads(cached)
        return None

    async def _set_cache(self, key: str, value: Any, ttl: int = 3600) -> None:
        client = self.redis_client
        if not client:
            await self.connect_redis()
            client = self.redis_client
        if not client:
            return

        await client.set(key, json.dumps(value), ex=ttl)

    @retry(
        stop=stop_after_attempt(3),
        wait=wait_exponential(multiplier=1, min=1, max=5),
        retry=retry_if_exception_type(httpx.HTTPError),
    )
    async def _request_post(
        self,
        url: str,
        params: Dict[str, Any],
        json_body: Dict[str, Any],
        timeout: int = 45,
    ) -> Optional[Dict[str, Any]]:
        if not self.api_key:
            return None

        params = dict(params)
        params["key"] = self.api_key

        async with httpx.AsyncClient(timeout=timeout) as client:
            try:
                response = await client.post(url, params=params, json=json_body)
            except httpx.TimeoutException as exc:
                logger.error("2GIS request timeout: %s", url)
                raise exc

        if response.status_code == 200:
            return response.json()

        if response.status_code == 429:
            logger.warning("2GIS rate limit reached for %s", url)
            raise httpx.HTTPError("rate-limit")

        logger.error("2GIS error %s: %s", response.status_code, response.text)
        return None

    async def get_walking_route(
        self, points: List[Tuple[float, float]]
    ) -> Optional[Dict[str, Any]]:
        if len(points) < 2:
            return None

        if len(points) > 10:
            logger.warning("Too many waypoints (%s), sampling down to 10", len(points))
            indices = [0]
            step = max(1, (len(points) - 2) // 8)
            for idx in range(step, len(points) - 1, step):
                if len(indices) >= 9:
                    break
                indices.append(idx)
            indices.append(len(points) - 1)
            points = [points[i] for i in sorted(set(indices))]

        cache_key = self._cache_key("walk", {"points": points})
        cached = await self._get_cached(cache_key)
        if cached:
            return cached

        formatted = []
        for idx, (lat, lon) in enumerate(points):
            point_type = "stop" if idx in (0, len(points) - 1) else "via"
            formatted.append({"type": point_type, "lat": lat, "lon": lon})

        request_body = {
            "points": formatted,
            "transport": "pedestrian",
            "route_mode": "fastest",
            "output": "detailed",
        }

        data = await self._request_post(self.ROUTING_URL, params={}, json_body=request_body)
        if not data or "result" not in data:
            return None

        result = data["result"]
        if isinstance(result, list):
            result = result[0] if result else None

        if result:
            await self._set_cache(cache_key, result, ttl=settings.ROUTING_CACHE_TTL_SECONDS)
        return result

    async def get_public_transport_route(
        self, start: Tuple[float, float], end: Tuple[float, float]
    ) -> Optional[Dict[str, Any]]:
        cache_key = self._cache_key("transit", {"start": start, "end": end})
        cached = await self._get_cached(cache_key)
        if cached:
            return cached

        request_body = {
            "points": [
                {
                    "type": "stop",
                    "point": {"lat": start[0], "lon": start[1]},
                },
                {
                    "type": "stop",
                    "point": {"lat": end[0], "lon": end[1]},
                },
            ],
            "transport": {
                "type": "public_transport",
                "route_search": {
                    "max_transfers": 2,
                    "avoid": [],
                },
            },
            "route_mode": "fastest",
            "output": "detailed",
        }

        params = {
            "locale": "ru_RU",
            "route_locale": "ru_RU",
        }

        data = await self._request_post(
            self.PUBLIC_TRANSPORT_URL,
<<<<<<< HEAD
            params={"locale": "ru_RU", "route_locale": "ru_RU"},
=======
            params=params,
>>>>>>> 3dec64b8
            json_body=request_body,
            timeout=60,
        )

        if not data or "result" not in data:
            return None

        result = data["result"]
        if isinstance(result, list):
            result = result[0] if result else None

        if result:
            await self._set_cache(cache_key, result, ttl=settings.ROUTING_CACHE_TTL_SECONDS)
        return result

    async def request_distance_matrix(
        self,
        points: Sequence[Tuple[float, float]],
        source_indices: Sequence[int],
        target_indices: Sequence[int],
        transport: str = "pedestrian",
    ) -> Optional[Dict[str, Any]]:
        if not points or not source_indices or not target_indices:
            return None

        serialized_points = [{"lat": lat, "lon": lon} for lat, lon in points]

        cache_key = self._cache_key(
            "distmatrix",
            {
                "points": serialized_points,
                "sources": list(source_indices),
                "targets": list(target_indices),
                "transport": transport,
            },
        )
        cached = await self._get_cached(cache_key)
        if cached:
            return cached

        request_body = {
            "points": serialized_points,
            "sources": list(source_indices),
            "targets": list(target_indices),
        }

        data = await self._request_post(
            self.DISTANCE_MATRIX_URL,
            params={"version": "2.0"},
            json_body=request_body,
            timeout=30,
        )

        if not data:
            return None

        await self._set_cache(cache_key, data, ttl=settings.ROUTING_CACHE_TTL_SECONDS)
        return data

    async def get_distance_matrix(
        self,
        sources: Sequence[Tuple[float, float]],
        targets: Sequence[Tuple[float, float]],
        transport: str = "pedestrian",
    ) -> Optional[Dict[str, Any]]:
        if not sources or not targets:
            return None

        unique_points: List[Tuple[float, float]] = []
        point_to_index: Dict[Tuple[float, float], int] = {}

        def ensure_point(point: Tuple[float, float]) -> int:
            idx = point_to_index.get(point)
            if idx is None:
                idx = len(unique_points)
                unique_points.append(point)
                point_to_index[point] = idx
            return idx

        source_indices = [ensure_point(pt) for pt in sources]
        target_indices = [ensure_point(pt) for pt in targets]

        return await self.request_distance_matrix(
            unique_points,
            source_indices,
            target_indices,
            transport=transport,
        )

    def parse_distance_matrix(
        self, matrix_data: Dict[str, Any], num_sources: int, num_targets: int
    ) -> List[List[float]]:
        matrix = [[float("inf")] * num_targets for _ in range(num_sources)]
        for route in matrix_data.get("routes", []):
            s_idx = route.get("source_index", 0)
            t_idx = route.get("target_index", 0)
            if s_idx < num_sources and t_idx < num_targets:
                matrix[s_idx][t_idx] = route.get("distance", 0) / 1000.0
        return matrix

    def parse_geometry(self, route_data: Dict[str, Any]) -> List[Tuple[float, float]]:
        if not route_data:
            return []

        maneuvers = route_data.get("maneuvers", [])
        collected: List[Tuple[float, float]] = []
        seen = set()

        for maneuver in maneuvers:
            path = maneuver.get("outcoming_path", {})
            for segment in path.get("geometry", []):
                selection = segment.get("selection", "")
                if selection.startswith("LINESTRING"):
                    for lat, lon in self._parse_wkt(selection):
                        key = (round(lat, 6), round(lon, 6))
                        if key not in seen:
                            seen.add(key)
                            collected.append((lat, lon))

        if collected:
            return collected

        waypoints = route_data.get("waypoints", [])
        for waypoint in waypoints:
            point = waypoint.get("projected_point") or waypoint.get("original_point")
            if point and "lat" in point and "lon" in point:
                key = (round(point["lat"], 6), round(point["lon"], 6))
                if key not in seen:
                    seen.add(key)
                    collected.append((point["lat"], point["lon"]))

        return collected

    def parse_maneuvers(self, route_data: Dict[str, Any]) -> List[Dict[str, Any]]:
        maneuvers: List[Dict[str, Any]] = []
        for maneuver in route_data.get("maneuvers", []):
            instruction = (
                maneuver.get("instruction", {}).get("text")
                or maneuver.get("action", {}).get("text")
                or maneuver.get("comment", "")
            )
            if not instruction:
                continue

            distance = maneuver.get("distance")
            if distance is None:
                distance = maneuver.get("outcoming_path", {}).get("length")

            duration = maneuver.get("duration")

            maneuvers.append(
                {
                    "instruction": instruction,
                    "street_name": maneuver.get("street_name")
                    or maneuver.get("road_name")
                    or "",
                    "distance_m": float(distance) if distance is not None else 0.0,
                    "duration_s": float(duration) if duration is not None else 0.0,
                }
            )

        return maneuvers

    def parse_transit_route(self, route_data: Dict[str, Any]) -> Optional[Dict[str, Any]]:
        if not route_data:
            return None

        if isinstance(route_data, list):
            route_data = route_data[0] if route_data else None
        if not isinstance(route_data, dict):
            return None

        duration_min = route_data.get("duration", 0) / 60.0
        distance_km = route_data.get("distance", 0) / 1000.0

        sections = (
            route_data.get("sections")
            or route_data.get("legs")
            or route_data.get("maneuvers", [])
        )

        boarding_stop: Optional[Dict[str, Any]] = None
        alighting_stop: Optional[Dict[str, Any]] = None
        line_name = ""
        vehicle_type = ""
        direction = ""
        vehicle_number = ""
        notes: List[str] = []

        for section in sections:
            if not isinstance(section, dict):
                continue

            section_type = section.get("type") or section.get("transport")

            transports = section.get("transports") or section.get("transport")
            if isinstance(transports, dict):
                transports = [transports]

            if isinstance(transports, list) and transports:
                transport = transports[0]
                line_name = transport.get("name") or transport.get("line_name") or line_name
                vehicle_type = (
                    transport.get("vehicle_type")
                    or transport.get("type")
                    or vehicle_type
                )
                direction = transport.get("direction") or direction
                vehicle_number = transport.get("vehicle_number") or vehicle_number
                if transport.get("description"):
                    notes.append(transport["description"])

            stops = section.get("stops") or section.get("stations") or []
            if stops and isinstance(stops, list):
                first = stops[0]
                last = stops[-1]
                boarding_stop = boarding_stop or {
                    "name": first.get("name", ""),
                    "lat": first.get("lat")
                    or first.get("point", {}).get("lat"),
                    "lon": first.get("lon")
                    or first.get("point", {}).get("lon"),
                    "side": first.get("side", ""),
                }
                alighting_stop = {
                    "name": last.get("name", ""),
                    "lat": last.get("lat")
                    or last.get("point", {}).get("lat"),
                    "lon": last.get("lon")
                    or last.get("point", {}).get("lon"),
                    "side": last.get("side", ""),
                }

            if isinstance(section_type, str) and "walk" in section_type:
                walk_length = section.get("length") or section.get("distance")
                if walk_length:
                    notes.append(
                        f"Пешком {int(float(walk_length))} м"
                    )

        if not line_name and not vehicle_type:
            return None

        return {
            "duration_min": duration_min,
            "distance_km": distance_km,
            "line_name": line_name,
            "vehicle_type": vehicle_type,
            "direction": direction,
            "vehicle_number": vehicle_number,
            "boarding_stop": boarding_stop,
            "alighting_stop": alighting_stop,
            "notes": [note for note in notes if note],
        }

    def calculate_distance(self, lat1: float, lon1: float, lat2: float, lon2: float) -> float:
        from math import radians, sin, cos, sqrt, atan2

        r = 6371.0
        lat1_rad = radians(lat1)
        lat2_rad = radians(lat2)
        dlon = radians(lon2 - lon1)
        dlat = radians(lat2 - lat1)

        a = sin(dlat / 2) ** 2 + cos(lat1_rad) * cos(lat2_rad) * sin(dlon / 2) ** 2
        c = 2 * atan2(sqrt(a), sqrt(1 - a))
        return r * c

    def _parse_wkt(self, wkt: str) -> List[Tuple[float, float]]:
        try:
            coords = wkt.replace("LINESTRING(", "").replace(")", "")
            result: List[Tuple[float, float]] = []
            for pair in coords.split(","):
                lon_str, lat_str = pair.strip().split()[:2]
                result.append((float(lat_str), float(lon_str)))
            return result
        except Exception:
            logger.debug("Failed to parse WKT geometry: %s", wkt[:80])
            return []


twogis_client = TwoGISClient()<|MERGE_RESOLUTION|>--- conflicted
+++ resolved
@@ -178,11 +178,7 @@
 
         data = await self._request_post(
             self.PUBLIC_TRANSPORT_URL,
-<<<<<<< HEAD
             params={"locale": "ru_RU", "route_locale": "ru_RU"},
-=======
-            params=params,
->>>>>>> 3dec64b8
             json_body=request_body,
             timeout=60,
         )
